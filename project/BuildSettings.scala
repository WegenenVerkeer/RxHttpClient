import com.typesafe.sbt.SbtSite.site
import sbt._
import sbt.Configuration
import sbt.Keys._
import de.johoop.jacoco4sbt._
import JacocoPlugin._
import scala.util.Properties

trait BuildSettings {

  import Dependencies._
  val Organization = "be.wegenenverkeer"
<<<<<<< HEAD
  
  val Version = "0.4.0-SNAPSHOT"
=======

  val Version = "0.3.1"
>>>>>>> 01fe5cad
  val ScalaVersion = "2.11.7"
  val ScalaBuildOptions = Seq("-unchecked", "-deprecation", "-feature",
    "-language:reflectiveCalls",
    "-language:implicitConversions",
    "-language:postfixOps")


  lazy val testSettings = Seq(
    libraryDependencies ++= mainTestDependencies,
    parallelExecution in Test := false
  )

  
  def projectSettings(projectName:String, extraDependencies:Seq[ModuleID]) = Seq(
    organization := Organization,
    name := projectName,
    version := Version,
    scalaVersion := ScalaVersion,
    crossScalaVersions := Seq("2.10.3", "2.11.7"),
    scalacOptions := ScalaBuildOptions,
    parallelExecution := false,
    resolvers +=  "Local Maven" at Path.userHome.asFile.toURI.toURL + ".m2/repository",
    resolvers += Resolver.typesafeRepo("releases"),
    libraryDependencies ++= extraDependencies

  )

  val publishingCredentials = (for {
    username <- Option(System.getenv().get("SONATYPE_USERNAME"))
    password <- Option(System.getenv().get("SONATYPE_PASSWORD"))
  } yield
    Seq(Credentials(
      "Sonatype Nexus Repository Manager",
      "oss.sonatype.org",
      username,
      password)
    )).getOrElse(Seq())


  val publishSettings = Seq(
    publishMavenStyle := true,
    pomIncludeRepository := { _ => false},
    publishTo := {
      val nexus = "https://oss.sonatype.org/"
      if (isSnapshot.value)
        Some("snapshots" at nexus + "content/repositories/snapshots")
      else
        Some("releases" at nexus + "service/local/staging/deploy/maven2")
    },
    pomExtra := pomInfo,
    credentials ++= publishingCredentials
  )

  lazy val siteSettings =
    site.settings ++
      site.includeScaladoc()

  lazy val extraJavaSettings = Seq(
    crossPaths := false,
    autoScalaLibrary := false
  )


  def buildSettings(projectName:String, extraDependencies:Seq[ModuleID] = Seq()) = {
    Defaults.defaultSettings ++
      projectSettings(projectName, extraDependencies) ++
      testSettings ++
      publishSettings ++
      jacoco.settings
  }



  lazy val pomInfo = <url>https://github.com/WegenenVerkeer/atomium</url>
      <licenses>
        <license>
          <name>MIT licencse</name>
          <url>http://opensource.org/licenses/MIT</url>
          <distribution>repo</distribution>
        </license>
      </licenses>
      <scm>
        <url>git@github.com:WegenenVerkeer/atomium.git</url>
        <connection>scm:git:git@github.com:WegenenVerkeer/atomium.git</connection>
      </scm>
      <developers>
        <developer>
          <id>AWV</id>
          <name>De ontwikkelaars van AWV</name>
          <url>http://www.wegenenverkeer.be</url>
        </developer>
      </developers>


}<|MERGE_RESOLUTION|>--- conflicted
+++ resolved
@@ -10,13 +10,9 @@
 
   import Dependencies._
   val Organization = "be.wegenenverkeer"
-<<<<<<< HEAD
-  
-  val Version = "0.4.0-SNAPSHOT"
-=======
 
   val Version = "0.3.1"
->>>>>>> 01fe5cad
+
   val ScalaVersion = "2.11.7"
   val ScalaBuildOptions = Seq("-unchecked", "-deprecation", "-feature",
     "-language:reflectiveCalls",
